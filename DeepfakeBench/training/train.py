import argparse
import random
import datetime
import time
import yaml  # noqa
from datetime import timedelta
import math
import os
from collections import defaultdict, Counter
from tqdm import tqdm  # noqa

import torch  # noqa
import torch.nn.parallel  # noqa
import torch.backends.cudnn as cudnn  # noqa
import torch.utils.data  # noqa
import torch.optim as optim  # noqa
from torch.utils.data.distributed import DistributedSampler  # noqa
import torch.distributed as dist  # noqa
import numpy as np  # noqa
import wandb  # noqa
from google.cloud import storage  # noqa
from google.api_core import exceptions  # noqa
from google.cloud.storage import Bucket  # noqa


from trainer.trainer import Trainer
from detectors import DETECTOR  # noqa
from metrics.utils import parse_metric_for_print
from logger import create_logger
from PIL.ImageFilter import RankFilter  # noqa
from prepare_splits import prepare_video_splits
from dataset.dataloaders import create_method_aware_dataloaders, collate_fn  # noqa

parser = argparse.ArgumentParser(description='Process some paths.')
parser.add_argument('--detector_path', type=str,
                    default='./config/detector/effort.yaml',
                    help='path to detector YAML file')
parser.add_argument("--train_dataset", nargs="+")
parser.add_argument("--test_dataset", nargs="+")
parser.add_argument('--no-save_ckpt', dest='save_ckpt', action='store_false', default=True)
parser.add_argument("--ddp", action='store_true', default=False)
parser.add_argument('--local_rank', type=int, default=0)
parser.add_argument('--run_sanity_check', action='store_true', default=False,
                    help="Run the comprehensive sampler check and exit.")
parser.add_argument('--dataloader_config', type=str, default='./config/dataloader_config.yml',
                    help='Path to the dataloader configuration file')

args = parser.parse_args()
torch.cuda.set_device(args.local_rank)


def init_seed(config):
    if config['manualSeed'] is None:
        config['manualSeed'] = random.randint(1, 10000)
    random.seed(config['manualSeed'])
    if config['cuda']:
        torch.manual_seed(config['manualSeed'])
        torch.cuda.manual_seed_all(config['manualSeed'])


def choose_optimizer(model, config):
    opt_name = config['optimizer']['type']
    if opt_name == 'adam':
        optimizer = optim.Adam(
            params=filter(lambda p: p.requires_grad, model.parameters()),
            lr=config['optimizer'][opt_name]['lr'],
            weight_decay=config['optimizer'][opt_name]['weight_decay'],
        )
        return optimizer
    else:
        raise NotImplementedError('Optimizer {} is not implemented'.format(config['optimizer']))
    return optimizer


def choose_scheduler(config, optimizer):
    if config['lr_scheduler'] is None: return None
    if config['lr_scheduler'] == 'cosine':
        return optim.lr_scheduler.CosineAnnealingLR(
            optimizer, T_max=config['nEpochs'], eta_min=config['optimizer']['adam']['lr'] / 100
        )
    raise NotImplementedError('Scheduler {} is not implemented'.format(config['lr_scheduler']))


def choose_metric(config):
    metric_scoring = config['metric_scoring']
    if metric_scoring not in ['eer', 'auc', 'acc', 'ap']:
        raise NotImplementedError('metric {} is not implemented'.format(metric_scoring))
    return metric_scoring


def comprehensive_sampler_check(
        real_loaders,
        fake_loaders,
        real_method_names,
        full_batch_size,
        train_videos
):
    """
    Performs a deterministic, one-by-one check of each fake method.
    For each fake method, it attempts to load one batch and pairs it with a
    random real source to verify data integrity.
    """

    def _get_next_batch(method, dataloader_dict, iter_dict):
        """Gets the next batch, creating an iterator if one doesn't exist."""
        if method not in iter_dict:
            iter_dict[method] = iter(dataloader_dict[method])
        try:
            return next(iter_dict[method])
        except StopIteration:
            # Dataloader is exhausted.
            return None

    print("\n\n==================== COMPREHENSIVE SAMPLER CHECK ====================")
    if not fake_loaders or not real_loaders:
        print("❌ No fake or real loaders provided. Aborting check.")
        return

    fake_method_names = sorted(list(fake_loaders.keys()))
    num_fake_methods = len(fake_method_names)
    half_batch_size = full_batch_size // 2
    print(f"Deterministically checking {num_fake_methods} fake methods...")
    print(f"Expecting half-batches of size {half_batch_size}.\n")

    # Use persistent iterators to not re-test the same initial data
    real_method_iters = {}
    fake_method_iters = {}

    # --- Tracking ---
    # We use a simple dictionary to store the status of each fake method
    fake_method_status = {}
    real_source_usage = defaultdict(int)
    batch_times = []

    pbar = tqdm(fake_method_names, desc="Checking Methods")
    for chosen_fake_method in pbar:
        iteration_start_time = time.time()
        pbar.set_postfix_str(f"Testing: {chosen_fake_method}")

        # 1. Attempt to fetch a FAKE half-batch for the current method
        fake_data_dict = _get_next_batch(chosen_fake_method, fake_loaders, fake_method_iters)

        if not fake_data_dict or fake_data_dict['image'].shape[0] == 0:
            fake_method_status[chosen_fake_method] = "❌ EMPTY (Corrupt data or paths)"
            continue
        if fake_data_dict['image'].shape[0] < half_batch_size:
            fake_method_status[chosen_fake_method] = f"⚠️ PARTIAL (Not enough videos for a full batch)"
            continue

        # 2. Attempt to fetch a REAL half-batch to pair with it
        if not real_method_names:
            fake_method_status[chosen_fake_method] = "❌ SKIPPED (No real sources available)"
            continue

        chosen_real_method = random.choice(real_method_names)
        real_data_dict = _get_next_batch(chosen_real_method, real_loaders, real_method_iters)

        # If real source is exhausted, try to restart its iterator ONCE
        if real_data_dict is None:
            real_method_iters[chosen_real_method] = iter(real_loaders[chosen_real_method])
            real_data_dict = _get_next_batch(chosen_real_method, real_loaders, real_method_iters)

        if not real_data_dict or real_data_dict['image'].shape[0] == 0:
            fake_method_status[chosen_fake_method] = f"❌ SKIPPED (Paired real source '{chosen_real_method}' is empty)"
            continue
        if real_data_dict['image'].shape[0] < half_batch_size:
            fake_method_status[
                chosen_fake_method] = f"❌ SKIPPED (Paired real source '{chosen_real_method}' gave partial batch)"
            continue

        # 3. If both are successful
        fake_method_status[chosen_fake_method] = f"✅ OK (Paired with {chosen_real_method})"
        real_source_usage[chosen_real_method] += 1
        batch_times.append(time.time() - iteration_start_time)

    print("\n-------------------- CHECK COMPLETE: DIAGNOSTIC REPORT --------------------")
    total_time = sum(batch_times)
    print(f"Total time for {len(batch_times)} successful pairs: {total_time:.2f} seconds.")
    if batch_times:
        print(f"Avg batch creation time: {np.mean(batch_times):.3f}s | Max: {np.max(batch_times):.3f}s")

    print("\n--- Fake Methods Report ---")
    video_counts = Counter(v.method for v in train_videos)
    print(f"{'Method':<20} | {'Total Vids':>10} | Status & Details")
    print("-" * 85)
    for method in fake_method_names:
        total_vids = video_counts.get(method, 0)
        status = fake_method_status.get(method, "❔ NOT TESTED (Should not happen)")
        print(f"{method:<20} | {total_vids:>10} | {status}")

    print("\n--- Real Sources Usage Report ---")
    print("How many times each real source was successfully used for pairing:")
    for method in sorted(real_method_names):
        count = real_source_usage.get(method, 0)
        print(f"- {method:<20}: {count} times")

    print("\nRecommendations:")
    print("  - For '❌ EMPTY' methods, all videos are likely corrupt. Remove from `dataloader_config.yml`.")
    print(
        "  - For '⚠️ PARTIAL' methods, there aren't enough videos for one half-batch. Consider removing or adding more data.")
    print(
        "  - For '❌ SKIPPED' methods, the issue may be with the real sources, not the fake one. Check real source health.")
    print("================== END COMPREHENSIVE SAMPLER CHECK ==================\n")


# def download_checkpoint_from_gcs(config, logger):
#     """
#     Downloads a base checkpoint from a GCS bucket if specified in the config.
#
#     This function checks for 'base_checkpoint_bucket_path' in the config.
#     If present, it downloads the file to the local path specified by
#     'base_checkpoint_output_path' and 'base_checkpoint_name'.
#
#     It handles GCS authentication automatically in a Vertex AI environment.
#
#     Args:
#         config (dict): The main configuration dictionary.
#         logger: The logger instance for logging messages.
#
#     Returns:
#         str: The local path to the downloaded checkpoint file if successful,
#              otherwise None.
#     """
#     gcs_path = config.get('base_checkpoint_bucket_path')
#     local_dir = config.get('base_checkpoint_output_path')
#     file_name = config.get('base_checkpoint_name')
#
#     # first check if the checkpoint already exists in the local directory
#     if local_dir and file_name:
#         local_destination_path = os.path.join(local_dir, file_name)
#         if os.path.exists(local_destination_path):
#             logger.info(f"Base checkpoint already exists at {local_destination_path}. Skipping download.")
#             return local_destination_path
#
#     if not all([gcs_path, local_dir, file_name]):
#         logger.info("Base checkpoint download not configured. Skipping.")
#         return None
#
#     if not gcs_path.startswith('gs://'):
#         logger.error(f"Invalid GCS path: '{gcs_path}'. Must start with 'gs://'.")
#         return None
#
#     local_destination_path = os.path.join(local_dir, file_name)
#
#     logger.info("--- GCS Checkpoint Download ---")
#     logger.info(f"Attempting to download base checkpoint from GCS.")
#     logger.info(f"  Source: {gcs_path}")
#     logger.info(f"  Destination: {local_destination_path}")
#
#     try:
#         # Parse the GCS path
#         path_parts = gcs_path.replace('gs://', '').split('/', 1)
#         bucket_name = path_parts[0]
#         blob_name = path_parts[1]
#
#         # Create the local directory if it doesn't exist
#         os.makedirs(local_dir, exist_ok=True)
#
#         # In a Vertex AI/GCP environment, the client authenticates automatically
#         # using the service account associated with the job.
#         storage_client = storage.Client()
#         bucket = storage_client.bucket(bucket_name)
#         blob = bucket.blob(blob_name)
#
#         if not blob.exists():
#             logger.error(f"FAILED: Checkpoint file not found at {gcs_path}")
#             return None
#
#         logger.info("Checkpoint found. Starting download...")
#         start_time = time.time()
#         blob.download_to_filename(local_destination_path)
#         elapsed_time = time.time() - start_time
#         logger.info(f"✅ SUCCESS: Downloaded checkpoint in {elapsed_time:.2f}s.")
#         return local_destination_path
#
#     except exceptions.Forbidden as e:
#         logger.error(
#             "FAILED: GCP Permissions error. Ensure the Vertex AI job's service "
#             f"account has 'Storage Object Viewer' role on bucket '{bucket_name}'.")
#         logger.error(f"  Details: {e}")
#         return None
#     except exceptions.NotFound as e:
#         logger.error(f"FAILED: GCS bucket or path not found. Check your config.")
#         logger.error(f"  Details: {e}")
#         return None
#     except Exception as e:
#         logger.error(f"FAILED: An unexpected error occurred during download: {e}")
#         return None
#

def download_gcs_asset(bucket: Bucket, gcs_path: str, local_path: str, logger) -> bool:
    """
    Downloads a single blob or a directory of blobs from GCS.

    Args:
        bucket (storage.Bucket): The GCS bucket object.
        gcs_path (str): The path to the object or directory in GCS.
        local_path (str): The local path to download to.
        logger: The logger instance.

    Returns:
        bool: True if successful, False otherwise.
    """
    if gcs_path.endswith('/'):  # It's a directory
        prefix = gcs_path.split(bucket.name + '/', 1)[1]
        blobs = bucket.list_blobs(prefix=prefix)
        downloaded = False
        for blob in blobs:
            if blob.name.endswith('/'):  # Skip "directory" blobs
                continue
            destination_file_name = os.path.join(local_path, os.path.relpath(blob.name, prefix))
            os.makedirs(os.path.dirname(destination_file_name), exist_ok=True)
            try:
                blob.download_to_filename(destination_file_name)
                downloaded = True
            except Exception as e:
                logger.error(f"Failed to download {blob.name}: {e}")
                return False
        if not downloaded:
            logger.error(f"Directory {gcs_path} is empty or does not exist.")
            return False
        return True
    else:  # It's a single file
        blob_name = gcs_path.split(bucket.name + '/', 1)[1]
        blob = bucket.blob(blob_name)
        if not blob.exists():
            logger.error(f"File not found at {gcs_path}")
            return False
        os.makedirs(os.path.dirname(local_path), exist_ok=True)
        blob.download_to_filename(local_path)
        return True


def download_assets_from_gcs(config, logger):
    """
    Downloads specified assets (checkpoints, models) from a GCS bucket.

    This function reads a list of assets from the config, where each asset has
    a GCS path and a desired local path. It handles both individual files and
    entire directories.

    Args:
        config (dict): The main configuration dictionary.
        logger: The logger instance for logging messages.

    Returns:
        dict: A dictionary mapping asset keys to their local paths if successful,
              otherwise None.
    """
    assets_to_download = config.get('gcs_assets')
    if not assets_to_download:
        logger.info("No GCS assets configured for download. Skipping.")
        return None

    local_paths = {}

    # First, check if all assets already exist locally
    all_exist = True
    for key, asset_info in assets_to_download.items():
        local_path = asset_info.get('local_path')
        if not local_path or not os.path.exists(local_path):
            all_exist = False
            break
    if all_exist:
        logger.info("All GCS assets already exist locally. Skipping downloads.")
        for key, asset_info in assets_to_download.items():
            local_paths[key] = asset_info.get('local_path')
        return local_paths

    logger.info("--- GCS Asset Download ---")
    try:
        storage_client = storage.Client()
        start_time = time.time()

        for key, asset_info in assets_to_download.items():
            gcs_path = asset_info.get('gcs_path')
            local_path = asset_info.get('local_path')

            if not gcs_path or not local_path:
                logger.error(f"Asset '{key}' is missing 'gcs_path' or 'local_path' in config.")
                return None

            if not gcs_path.startswith('gs://'):
                logger.error(f"Invalid GCS path for asset '{key}': '{gcs_path}'. Must start with 'gs://'.")
                return None

            # Check if this specific asset already exists
            if os.path.exists(local_path):
                logger.info(f"Asset '{key}' already exists at {local_path}. Skipping.")
                local_paths[key] = local_path
                continue

            logger.info(f"Downloading asset '{key}'...")
            logger.info(f"  Source: {gcs_path}")
            logger.info(f"  Destination: {local_path}")

            bucket_name = gcs_path.split('gs://', 1)[1].split('/', 1)[0]
            bucket = storage_client.bucket(bucket_name)

            if not download_gcs_asset(bucket, gcs_path, local_path, logger):
                raise RuntimeError(f"Failed to download asset '{key}'.")

            local_paths[key] = local_path
            logger.info(f"✅ SUCCESS: Downloaded '{key}'.")

        elapsed_time = time.time() - start_time
        logger.info(f"✅ SUCCESS: All GCS assets downloaded in {elapsed_time:.2f}s.")
        return local_paths

    except exceptions.Forbidden as e:
        logger.error(
            "FAILED: GCP Permissions error. Ensure the Vertex AI job's service "
            "account has 'Storage Object Viewer' role on the relevant buckets.")
        logger.error(f"  Details: {e}")
        return None
    except exceptions.NotFound as e:
        logger.error("FAILED: GCS bucket or path not found. Check your config.")
        logger.error(f"  Details: {e}")
        return None
    except Exception as e:
        logger.error(f"FAILED: An unexpected error occurred during download: {e}")
        return None


def main():
<<<<<<< HEAD
    os.chdir('/home/roee/repos/Effort-AIGI-Detection/DeepfakeBench/training')
    os.chdir('../')
    # parse options and load config
=======
    # Load all configurations
>>>>>>> bd4353c3
    with open(args.detector_path, 'r') as f:
        config = yaml.safe_load(f)
    with open('./config/train_config.yaml', 'r') as f:
        config.update(yaml.safe_load(f))
    config['local_rank'] = args.local_rank
    if args.train_dataset: config['train_dataset'] = args.train_dataset
    if args.test_dataset: config['test_dataset'] = args.test_dataset
    config['save_ckpt'] = args.save_ckpt

    dataloader_config_path = args.dataloader_config
    with open(dataloader_config_path, 'r') as f:
        data_config = yaml.safe_load(f)
    config.update(data_config)

    # W&B and Logger Initialization
    run_name = f"{config['model_name']}_{datetime.datetime.now().strftime('%Y%m%d_%H%M')}"
<<<<<<< HEAD
    wandb_run = wandb.init(
        name=run_name,
        config=config,
        mode="online",
        # project="your_project_name", # Optional: Or set WANDB_PROJECT env var
        # entity="your_entity", # Optional: Or set WANDB_ENTITY env var
    )

    # create logger and path
    logger_path = os.path.join(wandb_run.dir, 'logs')  # Save logs inside wandb folder
=======
    wandb_run = wandb.init(name=run_name, config=config)
    logger_path = os.path.join(wandb_run.dir, 'logs')
>>>>>>> bd4353c3
    os.makedirs(logger_path, exist_ok=True)
    logger = create_logger(os.path.join(logger_path, 'training.log'))
    logger.info(f'Save log to {logger_path}')
    config['ddp'] = args.ddp

    init_seed(config)

    if config['cudnn']: cudnn.benchmark = True
    if config['ddp']:
        dist.init_process_group(backend='nccl', timeout=timedelta(minutes=30))
        logger.addFilter(RankFilter(0))

    # --- Download Base Checkpoint from GCS ---
    # This function will download a base model from GCS if configured.
    # It will also download the CLIP backbone.
    download_assets_from_gcs(config, logger)


    logger.info("------- Configuration & Data Loading -------")
    train_videos, val_videos, _ = prepare_video_splits(dataloader_config_path)
    train_batch_size = data_config['dataloader_params']['batch_size']
    if train_batch_size % 2 != 0:
        raise ValueError(f"train_batchSize must be even for 50/50 split, but got {train_batch_size}")
    half_batch_size = train_batch_size // 2

    all_train_loaders, val_method_loaders = create_method_aware_dataloaders(
        train_videos, val_videos, config, data_config, train_batch_size=half_batch_size
    )

    real_source_names = data_config['methods']['use_real_sources']
    real_loaders, fake_loaders = {}, {}
    for name, loader in all_train_loaders.items():
        (real_loaders if name in real_source_names else fake_loaders)[name] = loader
    logger.info(
        f"Created {len(real_loaders)} real loaders, {len(fake_loaders)} fake loaders, and {len(val_method_loaders)} validation loaders.")

    # Prepare model, optimizer, scheduler, metric, trainer
    model = DETECTOR[config['model_name']](config)
    optimizer = choose_optimizer(model, config)
    scheduler = choose_scheduler(config, optimizer)
    metric_scoring = choose_metric(config)
    trainer = Trainer(
        config, model, optimizer, scheduler, logger, metric_scoring,
        wandb_run=wandb_run, val_videos=val_videos
    )

    # --- Training Loop Setup ---
    real_video_counts, fake_video_counts = defaultdict(int), defaultdict(int)
    for v in train_videos:
        (real_video_counts if v.method in real_source_names else fake_video_counts)[v.method] += 1

    total_real_videos = sum(real_video_counts.values())
    total_fake_videos = sum(fake_video_counts.values())

    real_weights = [real_video_counts[m] / total_real_videos for m in
                    real_source_names] if total_real_videos > 0 else []
    fake_method_names = list(fake_loaders.keys())
    fake_weights = [fake_video_counts[m] / total_fake_videos for m in
                    fake_method_names] if total_fake_videos > 0 else []

    total_train_videos = len(train_videos)
    epoch_len = math.ceil(total_train_videos / train_batch_size) if total_train_videos > 0 else 0
    logger.info(f"Total balanced training videos: {total_train_videos}, epoch length: {epoch_len} steps")

    # NEW: Get evaluation frequency from config
    eval_freq = data_config['data_params'].get('evaluation_frequency', 1)

    if config.get('checkpoint_path'):
        trainer.load_ckpt(config['gcs_assets']['base_checkpoint']['local_path'])

    # start training
    for epoch in range(config['start_epoch'], config['nEpochs']):
        trainer.train_epoch(
            real_loaders=real_loaders,
            fake_loaders=fake_loaders,
            real_method_names=real_source_names,
            fake_method_names=fake_method_names,
            real_weights=real_weights,
            fake_weights=fake_weights,
            epoch=epoch,
            epoch_len=epoch_len,
            val_method_loaders=val_method_loaders,
            evaluation_frequency=eval_freq
        )
        if scheduler is not None: scheduler.step()

    wandb_run.finish()
    logger.info("Training complete.")


if __name__ == '__main__':
    start = time.time()
    main()
    end = time.time()
    elapsed = end - start
    print(f"Total training time in mn: {elapsed / 60:.2f} minutes")
    print("Training complete.")
<|MERGE_RESOLUTION|>--- conflicted
+++ resolved
@@ -1,560 +1,550 @@
-import argparse
-import random
-import datetime
-import time
-import yaml  # noqa
-from datetime import timedelta
-import math
-import os
-from collections import defaultdict, Counter
-from tqdm import tqdm  # noqa
-
-import torch  # noqa
-import torch.nn.parallel  # noqa
-import torch.backends.cudnn as cudnn  # noqa
-import torch.utils.data  # noqa
-import torch.optim as optim  # noqa
-from torch.utils.data.distributed import DistributedSampler  # noqa
-import torch.distributed as dist  # noqa
-import numpy as np  # noqa
-import wandb  # noqa
-from google.cloud import storage  # noqa
-from google.api_core import exceptions  # noqa
-from google.cloud.storage import Bucket  # noqa
-
-
-from trainer.trainer import Trainer
-from detectors import DETECTOR  # noqa
-from metrics.utils import parse_metric_for_print
-from logger import create_logger
-from PIL.ImageFilter import RankFilter  # noqa
-from prepare_splits import prepare_video_splits
-from dataset.dataloaders import create_method_aware_dataloaders, collate_fn  # noqa
-
-parser = argparse.ArgumentParser(description='Process some paths.')
-parser.add_argument('--detector_path', type=str,
-                    default='./config/detector/effort.yaml',
-                    help='path to detector YAML file')
-parser.add_argument("--train_dataset", nargs="+")
-parser.add_argument("--test_dataset", nargs="+")
-parser.add_argument('--no-save_ckpt', dest='save_ckpt', action='store_false', default=True)
-parser.add_argument("--ddp", action='store_true', default=False)
-parser.add_argument('--local_rank', type=int, default=0)
-parser.add_argument('--run_sanity_check', action='store_true', default=False,
-                    help="Run the comprehensive sampler check and exit.")
-parser.add_argument('--dataloader_config', type=str, default='./config/dataloader_config.yml',
-                    help='Path to the dataloader configuration file')
-
-args = parser.parse_args()
-torch.cuda.set_device(args.local_rank)
-
-
-def init_seed(config):
-    if config['manualSeed'] is None:
-        config['manualSeed'] = random.randint(1, 10000)
-    random.seed(config['manualSeed'])
-    if config['cuda']:
-        torch.manual_seed(config['manualSeed'])
-        torch.cuda.manual_seed_all(config['manualSeed'])
-
-
-def choose_optimizer(model, config):
-    opt_name = config['optimizer']['type']
-    if opt_name == 'adam':
-        optimizer = optim.Adam(
-            params=filter(lambda p: p.requires_grad, model.parameters()),
-            lr=config['optimizer'][opt_name]['lr'],
-            weight_decay=config['optimizer'][opt_name]['weight_decay'],
-        )
-        return optimizer
-    else:
-        raise NotImplementedError('Optimizer {} is not implemented'.format(config['optimizer']))
-    return optimizer
-
-
-def choose_scheduler(config, optimizer):
-    if config['lr_scheduler'] is None: return None
-    if config['lr_scheduler'] == 'cosine':
-        return optim.lr_scheduler.CosineAnnealingLR(
-            optimizer, T_max=config['nEpochs'], eta_min=config['optimizer']['adam']['lr'] / 100
-        )
-    raise NotImplementedError('Scheduler {} is not implemented'.format(config['lr_scheduler']))
-
-
-def choose_metric(config):
-    metric_scoring = config['metric_scoring']
-    if metric_scoring not in ['eer', 'auc', 'acc', 'ap']:
-        raise NotImplementedError('metric {} is not implemented'.format(metric_scoring))
-    return metric_scoring
-
-
-def comprehensive_sampler_check(
-        real_loaders,
-        fake_loaders,
-        real_method_names,
-        full_batch_size,
-        train_videos
-):
-    """
-    Performs a deterministic, one-by-one check of each fake method.
-    For each fake method, it attempts to load one batch and pairs it with a
-    random real source to verify data integrity.
-    """
-
-    def _get_next_batch(method, dataloader_dict, iter_dict):
-        """Gets the next batch, creating an iterator if one doesn't exist."""
-        if method not in iter_dict:
-            iter_dict[method] = iter(dataloader_dict[method])
-        try:
-            return next(iter_dict[method])
-        except StopIteration:
-            # Dataloader is exhausted.
-            return None
-
-    print("\n\n==================== COMPREHENSIVE SAMPLER CHECK ====================")
-    if not fake_loaders or not real_loaders:
-        print("❌ No fake or real loaders provided. Aborting check.")
-        return
-
-    fake_method_names = sorted(list(fake_loaders.keys()))
-    num_fake_methods = len(fake_method_names)
-    half_batch_size = full_batch_size // 2
-    print(f"Deterministically checking {num_fake_methods} fake methods...")
-    print(f"Expecting half-batches of size {half_batch_size}.\n")
-
-    # Use persistent iterators to not re-test the same initial data
-    real_method_iters = {}
-    fake_method_iters = {}
-
-    # --- Tracking ---
-    # We use a simple dictionary to store the status of each fake method
-    fake_method_status = {}
-    real_source_usage = defaultdict(int)
-    batch_times = []
-
-    pbar = tqdm(fake_method_names, desc="Checking Methods")
-    for chosen_fake_method in pbar:
-        iteration_start_time = time.time()
-        pbar.set_postfix_str(f"Testing: {chosen_fake_method}")
-
-        # 1. Attempt to fetch a FAKE half-batch for the current method
-        fake_data_dict = _get_next_batch(chosen_fake_method, fake_loaders, fake_method_iters)
-
-        if not fake_data_dict or fake_data_dict['image'].shape[0] == 0:
-            fake_method_status[chosen_fake_method] = "❌ EMPTY (Corrupt data or paths)"
-            continue
-        if fake_data_dict['image'].shape[0] < half_batch_size:
-            fake_method_status[chosen_fake_method] = f"⚠️ PARTIAL (Not enough videos for a full batch)"
-            continue
-
-        # 2. Attempt to fetch a REAL half-batch to pair with it
-        if not real_method_names:
-            fake_method_status[chosen_fake_method] = "❌ SKIPPED (No real sources available)"
-            continue
-
-        chosen_real_method = random.choice(real_method_names)
-        real_data_dict = _get_next_batch(chosen_real_method, real_loaders, real_method_iters)
-
-        # If real source is exhausted, try to restart its iterator ONCE
-        if real_data_dict is None:
-            real_method_iters[chosen_real_method] = iter(real_loaders[chosen_real_method])
-            real_data_dict = _get_next_batch(chosen_real_method, real_loaders, real_method_iters)
-
-        if not real_data_dict or real_data_dict['image'].shape[0] == 0:
-            fake_method_status[chosen_fake_method] = f"❌ SKIPPED (Paired real source '{chosen_real_method}' is empty)"
-            continue
-        if real_data_dict['image'].shape[0] < half_batch_size:
-            fake_method_status[
-                chosen_fake_method] = f"❌ SKIPPED (Paired real source '{chosen_real_method}' gave partial batch)"
-            continue
-
-        # 3. If both are successful
-        fake_method_status[chosen_fake_method] = f"✅ OK (Paired with {chosen_real_method})"
-        real_source_usage[chosen_real_method] += 1
-        batch_times.append(time.time() - iteration_start_time)
-
-    print("\n-------------------- CHECK COMPLETE: DIAGNOSTIC REPORT --------------------")
-    total_time = sum(batch_times)
-    print(f"Total time for {len(batch_times)} successful pairs: {total_time:.2f} seconds.")
-    if batch_times:
-        print(f"Avg batch creation time: {np.mean(batch_times):.3f}s | Max: {np.max(batch_times):.3f}s")
-
-    print("\n--- Fake Methods Report ---")
-    video_counts = Counter(v.method for v in train_videos)
-    print(f"{'Method':<20} | {'Total Vids':>10} | Status & Details")
-    print("-" * 85)
-    for method in fake_method_names:
-        total_vids = video_counts.get(method, 0)
-        status = fake_method_status.get(method, "❔ NOT TESTED (Should not happen)")
-        print(f"{method:<20} | {total_vids:>10} | {status}")
-
-    print("\n--- Real Sources Usage Report ---")
-    print("How many times each real source was successfully used for pairing:")
-    for method in sorted(real_method_names):
-        count = real_source_usage.get(method, 0)
-        print(f"- {method:<20}: {count} times")
-
-    print("\nRecommendations:")
-    print("  - For '❌ EMPTY' methods, all videos are likely corrupt. Remove from `dataloader_config.yml`.")
-    print(
-        "  - For '⚠️ PARTIAL' methods, there aren't enough videos for one half-batch. Consider removing or adding more data.")
-    print(
-        "  - For '❌ SKIPPED' methods, the issue may be with the real sources, not the fake one. Check real source health.")
-    print("================== END COMPREHENSIVE SAMPLER CHECK ==================\n")
-
-
-# def download_checkpoint_from_gcs(config, logger):
-#     """
-#     Downloads a base checkpoint from a GCS bucket if specified in the config.
-#
-#     This function checks for 'base_checkpoint_bucket_path' in the config.
-#     If present, it downloads the file to the local path specified by
-#     'base_checkpoint_output_path' and 'base_checkpoint_name'.
-#
-#     It handles GCS authentication automatically in a Vertex AI environment.
-#
-#     Args:
-#         config (dict): The main configuration dictionary.
-#         logger: The logger instance for logging messages.
-#
-#     Returns:
-#         str: The local path to the downloaded checkpoint file if successful,
-#              otherwise None.
-#     """
-#     gcs_path = config.get('base_checkpoint_bucket_path')
-#     local_dir = config.get('base_checkpoint_output_path')
-#     file_name = config.get('base_checkpoint_name')
-#
-#     # first check if the checkpoint already exists in the local directory
-#     if local_dir and file_name:
-#         local_destination_path = os.path.join(local_dir, file_name)
-#         if os.path.exists(local_destination_path):
-#             logger.info(f"Base checkpoint already exists at {local_destination_path}. Skipping download.")
-#             return local_destination_path
-#
-#     if not all([gcs_path, local_dir, file_name]):
-#         logger.info("Base checkpoint download not configured. Skipping.")
-#         return None
-#
-#     if not gcs_path.startswith('gs://'):
-#         logger.error(f"Invalid GCS path: '{gcs_path}'. Must start with 'gs://'.")
-#         return None
-#
-#     local_destination_path = os.path.join(local_dir, file_name)
-#
-#     logger.info("--- GCS Checkpoint Download ---")
-#     logger.info(f"Attempting to download base checkpoint from GCS.")
-#     logger.info(f"  Source: {gcs_path}")
-#     logger.info(f"  Destination: {local_destination_path}")
-#
-#     try:
-#         # Parse the GCS path
-#         path_parts = gcs_path.replace('gs://', '').split('/', 1)
-#         bucket_name = path_parts[0]
-#         blob_name = path_parts[1]
-#
-#         # Create the local directory if it doesn't exist
-#         os.makedirs(local_dir, exist_ok=True)
-#
-#         # In a Vertex AI/GCP environment, the client authenticates automatically
-#         # using the service account associated with the job.
-#         storage_client = storage.Client()
-#         bucket = storage_client.bucket(bucket_name)
-#         blob = bucket.blob(blob_name)
-#
-#         if not blob.exists():
-#             logger.error(f"FAILED: Checkpoint file not found at {gcs_path}")
-#             return None
-#
-#         logger.info("Checkpoint found. Starting download...")
-#         start_time = time.time()
-#         blob.download_to_filename(local_destination_path)
-#         elapsed_time = time.time() - start_time
-#         logger.info(f"✅ SUCCESS: Downloaded checkpoint in {elapsed_time:.2f}s.")
-#         return local_destination_path
-#
-#     except exceptions.Forbidden as e:
-#         logger.error(
-#             "FAILED: GCP Permissions error. Ensure the Vertex AI job's service "
-#             f"account has 'Storage Object Viewer' role on bucket '{bucket_name}'.")
-#         logger.error(f"  Details: {e}")
-#         return None
-#     except exceptions.NotFound as e:
-#         logger.error(f"FAILED: GCS bucket or path not found. Check your config.")
-#         logger.error(f"  Details: {e}")
-#         return None
-#     except Exception as e:
-#         logger.error(f"FAILED: An unexpected error occurred during download: {e}")
-#         return None
-#
-
-def download_gcs_asset(bucket: Bucket, gcs_path: str, local_path: str, logger) -> bool:
-    """
-    Downloads a single blob or a directory of blobs from GCS.
-
-    Args:
-        bucket (storage.Bucket): The GCS bucket object.
-        gcs_path (str): The path to the object or directory in GCS.
-        local_path (str): The local path to download to.
-        logger: The logger instance.
-
-    Returns:
-        bool: True if successful, False otherwise.
-    """
-    if gcs_path.endswith('/'):  # It's a directory
-        prefix = gcs_path.split(bucket.name + '/', 1)[1]
-        blobs = bucket.list_blobs(prefix=prefix)
-        downloaded = False
-        for blob in blobs:
-            if blob.name.endswith('/'):  # Skip "directory" blobs
-                continue
-            destination_file_name = os.path.join(local_path, os.path.relpath(blob.name, prefix))
-            os.makedirs(os.path.dirname(destination_file_name), exist_ok=True)
-            try:
-                blob.download_to_filename(destination_file_name)
-                downloaded = True
-            except Exception as e:
-                logger.error(f"Failed to download {blob.name}: {e}")
-                return False
-        if not downloaded:
-            logger.error(f"Directory {gcs_path} is empty or does not exist.")
-            return False
-        return True
-    else:  # It's a single file
-        blob_name = gcs_path.split(bucket.name + '/', 1)[1]
-        blob = bucket.blob(blob_name)
-        if not blob.exists():
-            logger.error(f"File not found at {gcs_path}")
-            return False
-        os.makedirs(os.path.dirname(local_path), exist_ok=True)
-        blob.download_to_filename(local_path)
-        return True
-
-
-def download_assets_from_gcs(config, logger):
-    """
-    Downloads specified assets (checkpoints, models) from a GCS bucket.
-
-    This function reads a list of assets from the config, where each asset has
-    a GCS path and a desired local path. It handles both individual files and
-    entire directories.
-
-    Args:
-        config (dict): The main configuration dictionary.
-        logger: The logger instance for logging messages.
-
-    Returns:
-        dict: A dictionary mapping asset keys to their local paths if successful,
-              otherwise None.
-    """
-    assets_to_download = config.get('gcs_assets')
-    if not assets_to_download:
-        logger.info("No GCS assets configured for download. Skipping.")
-        return None
-
-    local_paths = {}
-
-    # First, check if all assets already exist locally
-    all_exist = True
-    for key, asset_info in assets_to_download.items():
-        local_path = asset_info.get('local_path')
-        if not local_path or not os.path.exists(local_path):
-            all_exist = False
-            break
-    if all_exist:
-        logger.info("All GCS assets already exist locally. Skipping downloads.")
-        for key, asset_info in assets_to_download.items():
-            local_paths[key] = asset_info.get('local_path')
-        return local_paths
-
-    logger.info("--- GCS Asset Download ---")
-    try:
-        storage_client = storage.Client()
-        start_time = time.time()
-
-        for key, asset_info in assets_to_download.items():
-            gcs_path = asset_info.get('gcs_path')
-            local_path = asset_info.get('local_path')
-
-            if not gcs_path or not local_path:
-                logger.error(f"Asset '{key}' is missing 'gcs_path' or 'local_path' in config.")
-                return None
-
-            if not gcs_path.startswith('gs://'):
-                logger.error(f"Invalid GCS path for asset '{key}': '{gcs_path}'. Must start with 'gs://'.")
-                return None
-
-            # Check if this specific asset already exists
-            if os.path.exists(local_path):
-                logger.info(f"Asset '{key}' already exists at {local_path}. Skipping.")
-                local_paths[key] = local_path
-                continue
-
-            logger.info(f"Downloading asset '{key}'...")
-            logger.info(f"  Source: {gcs_path}")
-            logger.info(f"  Destination: {local_path}")
-
-            bucket_name = gcs_path.split('gs://', 1)[1].split('/', 1)[0]
-            bucket = storage_client.bucket(bucket_name)
-
-            if not download_gcs_asset(bucket, gcs_path, local_path, logger):
-                raise RuntimeError(f"Failed to download asset '{key}'.")
-
-            local_paths[key] = local_path
-            logger.info(f"✅ SUCCESS: Downloaded '{key}'.")
-
-        elapsed_time = time.time() - start_time
-        logger.info(f"✅ SUCCESS: All GCS assets downloaded in {elapsed_time:.2f}s.")
-        return local_paths
-
-    except exceptions.Forbidden as e:
-        logger.error(
-            "FAILED: GCP Permissions error. Ensure the Vertex AI job's service "
-            "account has 'Storage Object Viewer' role on the relevant buckets.")
-        logger.error(f"  Details: {e}")
-        return None
-    except exceptions.NotFound as e:
-        logger.error("FAILED: GCS bucket or path not found. Check your config.")
-        logger.error(f"  Details: {e}")
-        return None
-    except Exception as e:
-        logger.error(f"FAILED: An unexpected error occurred during download: {e}")
-        return None
-
-
-def main():
-<<<<<<< HEAD
-    os.chdir('/home/roee/repos/Effort-AIGI-Detection/DeepfakeBench/training')
-    os.chdir('../')
-    # parse options and load config
-=======
-    # Load all configurations
->>>>>>> bd4353c3
-    with open(args.detector_path, 'r') as f:
-        config = yaml.safe_load(f)
-    with open('./config/train_config.yaml', 'r') as f:
-        config.update(yaml.safe_load(f))
-    config['local_rank'] = args.local_rank
-    if args.train_dataset: config['train_dataset'] = args.train_dataset
-    if args.test_dataset: config['test_dataset'] = args.test_dataset
-    config['save_ckpt'] = args.save_ckpt
-
-    dataloader_config_path = args.dataloader_config
-    with open(dataloader_config_path, 'r') as f:
-        data_config = yaml.safe_load(f)
-    config.update(data_config)
-
-    # W&B and Logger Initialization
-    run_name = f"{config['model_name']}_{datetime.datetime.now().strftime('%Y%m%d_%H%M')}"
-<<<<<<< HEAD
-    wandb_run = wandb.init(
-        name=run_name,
-        config=config,
-        mode="online",
-        # project="your_project_name", # Optional: Or set WANDB_PROJECT env var
-        # entity="your_entity", # Optional: Or set WANDB_ENTITY env var
-    )
-
-    # create logger and path
-    logger_path = os.path.join(wandb_run.dir, 'logs')  # Save logs inside wandb folder
-=======
-    wandb_run = wandb.init(name=run_name, config=config)
-    logger_path = os.path.join(wandb_run.dir, 'logs')
->>>>>>> bd4353c3
-    os.makedirs(logger_path, exist_ok=True)
-    logger = create_logger(os.path.join(logger_path, 'training.log'))
-    logger.info(f'Save log to {logger_path}')
-    config['ddp'] = args.ddp
-
-    init_seed(config)
-
-    if config['cudnn']: cudnn.benchmark = True
-    if config['ddp']:
-        dist.init_process_group(backend='nccl', timeout=timedelta(minutes=30))
-        logger.addFilter(RankFilter(0))
-
-    # --- Download Base Checkpoint from GCS ---
-    # This function will download a base model from GCS if configured.
-    # It will also download the CLIP backbone.
-    download_assets_from_gcs(config, logger)
-
-
-    logger.info("------- Configuration & Data Loading -------")
-    train_videos, val_videos, _ = prepare_video_splits(dataloader_config_path)
-    train_batch_size = data_config['dataloader_params']['batch_size']
-    if train_batch_size % 2 != 0:
-        raise ValueError(f"train_batchSize must be even for 50/50 split, but got {train_batch_size}")
-    half_batch_size = train_batch_size // 2
-
-    all_train_loaders, val_method_loaders = create_method_aware_dataloaders(
-        train_videos, val_videos, config, data_config, train_batch_size=half_batch_size
-    )
-
-    real_source_names = data_config['methods']['use_real_sources']
-    real_loaders, fake_loaders = {}, {}
-    for name, loader in all_train_loaders.items():
-        (real_loaders if name in real_source_names else fake_loaders)[name] = loader
-    logger.info(
-        f"Created {len(real_loaders)} real loaders, {len(fake_loaders)} fake loaders, and {len(val_method_loaders)} validation loaders.")
-
-    # Prepare model, optimizer, scheduler, metric, trainer
-    model = DETECTOR[config['model_name']](config)
-    optimizer = choose_optimizer(model, config)
-    scheduler = choose_scheduler(config, optimizer)
-    metric_scoring = choose_metric(config)
-    trainer = Trainer(
-        config, model, optimizer, scheduler, logger, metric_scoring,
-        wandb_run=wandb_run, val_videos=val_videos
-    )
-
-    # --- Training Loop Setup ---
-    real_video_counts, fake_video_counts = defaultdict(int), defaultdict(int)
-    for v in train_videos:
-        (real_video_counts if v.method in real_source_names else fake_video_counts)[v.method] += 1
-
-    total_real_videos = sum(real_video_counts.values())
-    total_fake_videos = sum(fake_video_counts.values())
-
-    real_weights = [real_video_counts[m] / total_real_videos for m in
-                    real_source_names] if total_real_videos > 0 else []
-    fake_method_names = list(fake_loaders.keys())
-    fake_weights = [fake_video_counts[m] / total_fake_videos for m in
-                    fake_method_names] if total_fake_videos > 0 else []
-
-    total_train_videos = len(train_videos)
-    epoch_len = math.ceil(total_train_videos / train_batch_size) if total_train_videos > 0 else 0
-    logger.info(f"Total balanced training videos: {total_train_videos}, epoch length: {epoch_len} steps")
-
-    # NEW: Get evaluation frequency from config
-    eval_freq = data_config['data_params'].get('evaluation_frequency', 1)
-
-    if config.get('checkpoint_path'):
-        trainer.load_ckpt(config['gcs_assets']['base_checkpoint']['local_path'])
-
-    # start training
-    for epoch in range(config['start_epoch'], config['nEpochs']):
-        trainer.train_epoch(
-            real_loaders=real_loaders,
-            fake_loaders=fake_loaders,
-            real_method_names=real_source_names,
-            fake_method_names=fake_method_names,
-            real_weights=real_weights,
-            fake_weights=fake_weights,
-            epoch=epoch,
-            epoch_len=epoch_len,
-            val_method_loaders=val_method_loaders,
-            evaluation_frequency=eval_freq
-        )
-        if scheduler is not None: scheduler.step()
-
-    wandb_run.finish()
-    logger.info("Training complete.")
-
-
-if __name__ == '__main__':
-    start = time.time()
-    main()
-    end = time.time()
-    elapsed = end - start
-    print(f"Total training time in mn: {elapsed / 60:.2f} minutes")
-    print("Training complete.")
+import argparse
+import random
+import datetime
+import time
+import yaml  # noqa
+from datetime import timedelta
+import math
+import os
+from collections import defaultdict, Counter
+from tqdm import tqdm  # noqa
+
+import torch  # noqa
+import torch.nn.parallel  # noqa
+import torch.backends.cudnn as cudnn  # noqa
+import torch.utils.data  # noqa
+import torch.optim as optim  # noqa
+from torch.utils.data.distributed import DistributedSampler  # noqa
+import torch.distributed as dist  # noqa
+import numpy as np  # noqa
+import wandb  # noqa
+from google.cloud import storage  # noqa
+from google.api_core import exceptions  # noqa
+from google.cloud.storage import Bucket  # noqa
+
+
+from trainer.trainer import Trainer
+from detectors import DETECTOR  # noqa
+from metrics.utils import parse_metric_for_print
+from logger import create_logger
+from PIL.ImageFilter import RankFilter  # noqa
+from prepare_splits import prepare_video_splits
+from dataset.dataloaders import create_method_aware_dataloaders, collate_fn  # noqa
+
+parser = argparse.ArgumentParser(description='Process some paths.')
+parser.add_argument('--detector_path', type=str,
+                    default='./config/detector/effort.yaml',
+                    help='path to detector YAML file')
+parser.add_argument("--train_dataset", nargs="+")
+parser.add_argument("--test_dataset", nargs="+")
+parser.add_argument('--no-save_ckpt', dest='save_ckpt', action='store_false', default=True)
+parser.add_argument("--ddp", action='store_true', default=False)
+parser.add_argument('--local_rank', type=int, default=0)
+parser.add_argument('--run_sanity_check', action='store_true', default=False,
+                    help="Run the comprehensive sampler check and exit.")
+parser.add_argument('--dataloader_config', type=str, default='./config/dataloader_config.yml',
+                    help='Path to the dataloader configuration file')
+
+args = parser.parse_args()
+torch.cuda.set_device(args.local_rank)
+
+
+def init_seed(config):
+    if config['manualSeed'] is None:
+        config['manualSeed'] = random.randint(1, 10000)
+    random.seed(config['manualSeed'])
+    if config['cuda']:
+        torch.manual_seed(config['manualSeed'])
+        torch.cuda.manual_seed_all(config['manualSeed'])
+
+
+def choose_optimizer(model, config):
+    opt_name = config['optimizer']['type']
+    if opt_name == 'adam':
+        optimizer = optim.Adam(
+            params=filter(lambda p: p.requires_grad, model.parameters()),
+            lr=config['optimizer'][opt_name]['lr'],
+            weight_decay=config['optimizer'][opt_name]['weight_decay'],
+        )
+        return optimizer
+    else:
+        raise NotImplementedError('Optimizer {} is not implemented'.format(config['optimizer']))
+    return optimizer
+
+
+def choose_scheduler(config, optimizer):
+    if config['lr_scheduler'] is None: return None
+    if config['lr_scheduler'] == 'cosine':
+        return optim.lr_scheduler.CosineAnnealingLR(
+            optimizer, T_max=config['nEpochs'], eta_min=config['optimizer']['adam']['lr'] / 100
+        )
+    raise NotImplementedError('Scheduler {} is not implemented'.format(config['lr_scheduler']))
+
+
+def choose_metric(config):
+    metric_scoring = config['metric_scoring']
+    if metric_scoring not in ['eer', 'auc', 'acc', 'ap']:
+        raise NotImplementedError('metric {} is not implemented'.format(metric_scoring))
+    return metric_scoring
+
+
+def comprehensive_sampler_check(
+        real_loaders,
+        fake_loaders,
+        real_method_names,
+        full_batch_size,
+        train_videos
+):
+    """
+    Performs a deterministic, one-by-one check of each fake method.
+    For each fake method, it attempts to load one batch and pairs it with a
+    random real source to verify data integrity.
+    """
+
+    def _get_next_batch(method, dataloader_dict, iter_dict):
+        """Gets the next batch, creating an iterator if one doesn't exist."""
+        if method not in iter_dict:
+            iter_dict[method] = iter(dataloader_dict[method])
+        try:
+            return next(iter_dict[method])
+        except StopIteration:
+            # Dataloader is exhausted.
+            return None
+
+    print("\n\n==================== COMPREHENSIVE SAMPLER CHECK ====================")
+    if not fake_loaders or not real_loaders:
+        print("❌ No fake or real loaders provided. Aborting check.")
+        return
+
+    fake_method_names = sorted(list(fake_loaders.keys()))
+    num_fake_methods = len(fake_method_names)
+    half_batch_size = full_batch_size // 2
+    print(f"Deterministically checking {num_fake_methods} fake methods...")
+    print(f"Expecting half-batches of size {half_batch_size}.\n")
+
+    # Use persistent iterators to not re-test the same initial data
+    real_method_iters = {}
+    fake_method_iters = {}
+
+    # --- Tracking ---
+    # We use a simple dictionary to store the status of each fake method
+    fake_method_status = {}
+    real_source_usage = defaultdict(int)
+    batch_times = []
+
+    pbar = tqdm(fake_method_names, desc="Checking Methods")
+    for chosen_fake_method in pbar:
+        iteration_start_time = time.time()
+        pbar.set_postfix_str(f"Testing: {chosen_fake_method}")
+
+        # 1. Attempt to fetch a FAKE half-batch for the current method
+        fake_data_dict = _get_next_batch(chosen_fake_method, fake_loaders, fake_method_iters)
+
+        if not fake_data_dict or fake_data_dict['image'].shape[0] == 0:
+            fake_method_status[chosen_fake_method] = "❌ EMPTY (Corrupt data or paths)"
+            continue
+        if fake_data_dict['image'].shape[0] < half_batch_size:
+            fake_method_status[chosen_fake_method] = f"⚠️ PARTIAL (Not enough videos for a full batch)"
+            continue
+
+        # 2. Attempt to fetch a REAL half-batch to pair with it
+        if not real_method_names:
+            fake_method_status[chosen_fake_method] = "❌ SKIPPED (No real sources available)"
+            continue
+
+        chosen_real_method = random.choice(real_method_names)
+        real_data_dict = _get_next_batch(chosen_real_method, real_loaders, real_method_iters)
+
+        # If real source is exhausted, try to restart its iterator ONCE
+        if real_data_dict is None:
+            real_method_iters[chosen_real_method] = iter(real_loaders[chosen_real_method])
+            real_data_dict = _get_next_batch(chosen_real_method, real_loaders, real_method_iters)
+
+        if not real_data_dict or real_data_dict['image'].shape[0] == 0:
+            fake_method_status[chosen_fake_method] = f"❌ SKIPPED (Paired real source '{chosen_real_method}' is empty)"
+            continue
+        if real_data_dict['image'].shape[0] < half_batch_size:
+            fake_method_status[
+                chosen_fake_method] = f"❌ SKIPPED (Paired real source '{chosen_real_method}' gave partial batch)"
+            continue
+
+        # 3. If both are successful
+        fake_method_status[chosen_fake_method] = f"✅ OK (Paired with {chosen_real_method})"
+        real_source_usage[chosen_real_method] += 1
+        batch_times.append(time.time() - iteration_start_time)
+
+    print("\n-------------------- CHECK COMPLETE: DIAGNOSTIC REPORT --------------------")
+    total_time = sum(batch_times)
+    print(f"Total time for {len(batch_times)} successful pairs: {total_time:.2f} seconds.")
+    if batch_times:
+        print(f"Avg batch creation time: {np.mean(batch_times):.3f}s | Max: {np.max(batch_times):.3f}s")
+
+    print("\n--- Fake Methods Report ---")
+    video_counts = Counter(v.method for v in train_videos)
+    print(f"{'Method':<20} | {'Total Vids':>10} | Status & Details")
+    print("-" * 85)
+    for method in fake_method_names:
+        total_vids = video_counts.get(method, 0)
+        status = fake_method_status.get(method, "❔ NOT TESTED (Should not happen)")
+        print(f"{method:<20} | {total_vids:>10} | {status}")
+
+    print("\n--- Real Sources Usage Report ---")
+    print("How many times each real source was successfully used for pairing:")
+    for method in sorted(real_method_names):
+        count = real_source_usage.get(method, 0)
+        print(f"- {method:<20}: {count} times")
+
+    print("\nRecommendations:")
+    print("  - For '❌ EMPTY' methods, all videos are likely corrupt. Remove from `dataloader_config.yml`.")
+    print(
+        "  - For '⚠️ PARTIAL' methods, there aren't enough videos for one half-batch. Consider removing or adding more data.")
+    print(
+        "  - For '❌ SKIPPED' methods, the issue may be with the real sources, not the fake one. Check real source health.")
+    print("================== END COMPREHENSIVE SAMPLER CHECK ==================\n")
+
+
+# def download_checkpoint_from_gcs(config, logger):
+#     """
+#     Downloads a base checkpoint from a GCS bucket if specified in the config.
+#
+#     This function checks for 'base_checkpoint_bucket_path' in the config.
+#     If present, it downloads the file to the local path specified by
+#     'base_checkpoint_output_path' and 'base_checkpoint_name'.
+#
+#     It handles GCS authentication automatically in a Vertex AI environment.
+#
+#     Args:
+#         config (dict): The main configuration dictionary.
+#         logger: The logger instance for logging messages.
+#
+#     Returns:
+#         str: The local path to the downloaded checkpoint file if successful,
+#              otherwise None.
+#     """
+#     gcs_path = config.get('base_checkpoint_bucket_path')
+#     local_dir = config.get('base_checkpoint_output_path')
+#     file_name = config.get('base_checkpoint_name')
+#
+#     # first check if the checkpoint already exists in the local directory
+#     if local_dir and file_name:
+#         local_destination_path = os.path.join(local_dir, file_name)
+#         if os.path.exists(local_destination_path):
+#             logger.info(f"Base checkpoint already exists at {local_destination_path}. Skipping download.")
+#             return local_destination_path
+#
+#     if not all([gcs_path, local_dir, file_name]):
+#         logger.info("Base checkpoint download not configured. Skipping.")
+#         return None
+#
+#     if not gcs_path.startswith('gs://'):
+#         logger.error(f"Invalid GCS path: '{gcs_path}'. Must start with 'gs://'.")
+#         return None
+#
+#     local_destination_path = os.path.join(local_dir, file_name)
+#
+#     logger.info("--- GCS Checkpoint Download ---")
+#     logger.info(f"Attempting to download base checkpoint from GCS.")
+#     logger.info(f"  Source: {gcs_path}")
+#     logger.info(f"  Destination: {local_destination_path}")
+#
+#     try:
+#         # Parse the GCS path
+#         path_parts = gcs_path.replace('gs://', '').split('/', 1)
+#         bucket_name = path_parts[0]
+#         blob_name = path_parts[1]
+#
+#         # Create the local directory if it doesn't exist
+#         os.makedirs(local_dir, exist_ok=True)
+#
+#         # In a Vertex AI/GCP environment, the client authenticates automatically
+#         # using the service account associated with the job.
+#         storage_client = storage.Client()
+#         bucket = storage_client.bucket(bucket_name)
+#         blob = bucket.blob(blob_name)
+#
+#         if not blob.exists():
+#             logger.error(f"FAILED: Checkpoint file not found at {gcs_path}")
+#             return None
+#
+#         logger.info("Checkpoint found. Starting download...")
+#         start_time = time.time()
+#         blob.download_to_filename(local_destination_path)
+#         elapsed_time = time.time() - start_time
+#         logger.info(f"✅ SUCCESS: Downloaded checkpoint in {elapsed_time:.2f}s.")
+#         return local_destination_path
+#
+#     except exceptions.Forbidden as e:
+#         logger.error(
+#             "FAILED: GCP Permissions error. Ensure the Vertex AI job's service "
+#             f"account has 'Storage Object Viewer' role on bucket '{bucket_name}'.")
+#         logger.error(f"  Details: {e}")
+#         return None
+#     except exceptions.NotFound as e:
+#         logger.error(f"FAILED: GCS bucket or path not found. Check your config.")
+#         logger.error(f"  Details: {e}")
+#         return None
+#     except Exception as e:
+#         logger.error(f"FAILED: An unexpected error occurred during download: {e}")
+#         return None
+#
+
+def download_gcs_asset(bucket: Bucket, gcs_path: str, local_path: str, logger) -> bool:
+    """
+    Downloads a single blob or a directory of blobs from GCS.
+
+    Args:
+        bucket (storage.Bucket): The GCS bucket object.
+        gcs_path (str): The path to the object or directory in GCS.
+        local_path (str): The local path to download to.
+        logger: The logger instance.
+
+    Returns:
+        bool: True if successful, False otherwise.
+    """
+    if gcs_path.endswith('/'):  # It's a directory
+        prefix = gcs_path.split(bucket.name + '/', 1)[1]
+        blobs = bucket.list_blobs(prefix=prefix)
+        downloaded = False
+        for blob in blobs:
+            if blob.name.endswith('/'):  # Skip "directory" blobs
+                continue
+            destination_file_name = os.path.join(local_path, os.path.relpath(blob.name, prefix))
+            os.makedirs(os.path.dirname(destination_file_name), exist_ok=True)
+            try:
+                blob.download_to_filename(destination_file_name)
+                downloaded = True
+            except Exception as e:
+                logger.error(f"Failed to download {blob.name}: {e}")
+                return False
+        if not downloaded:
+            logger.error(f"Directory {gcs_path} is empty or does not exist.")
+            return False
+        return True
+    else:  # It's a single file
+        blob_name = gcs_path.split(bucket.name + '/', 1)[1]
+        blob = bucket.blob(blob_name)
+        if not blob.exists():
+            logger.error(f"File not found at {gcs_path}")
+            return False
+        os.makedirs(os.path.dirname(local_path), exist_ok=True)
+        blob.download_to_filename(local_path)
+        return True
+
+
+def download_assets_from_gcs(config, logger):
+    """
+    Downloads specified assets (checkpoints, models) from a GCS bucket.
+
+    This function reads a list of assets from the config, where each asset has
+    a GCS path and a desired local path. It handles both individual files and
+    entire directories.
+
+    Args:
+        config (dict): The main configuration dictionary.
+        logger: The logger instance for logging messages.
+
+    Returns:
+        dict: A dictionary mapping asset keys to their local paths if successful,
+              otherwise None.
+    """
+    assets_to_download = config.get('gcs_assets')
+    if not assets_to_download:
+        logger.info("No GCS assets configured for download. Skipping.")
+        return None
+
+    local_paths = {}
+
+    # First, check if all assets already exist locally
+    all_exist = True
+    for key, asset_info in assets_to_download.items():
+        local_path = asset_info.get('local_path')
+        if not local_path or not os.path.exists(local_path):
+            all_exist = False
+            break
+    if all_exist:
+        logger.info("All GCS assets already exist locally. Skipping downloads.")
+        for key, asset_info in assets_to_download.items():
+            local_paths[key] = asset_info.get('local_path')
+        return local_paths
+
+    logger.info("--- GCS Asset Download ---")
+    try:
+        storage_client = storage.Client()
+        start_time = time.time()
+
+        for key, asset_info in assets_to_download.items():
+            gcs_path = asset_info.get('gcs_path')
+            local_path = asset_info.get('local_path')
+
+            if not gcs_path or not local_path:
+                logger.error(f"Asset '{key}' is missing 'gcs_path' or 'local_path' in config.")
+                return None
+
+            if not gcs_path.startswith('gs://'):
+                logger.error(f"Invalid GCS path for asset '{key}': '{gcs_path}'. Must start with 'gs://'.")
+                return None
+
+            # Check if this specific asset already exists
+            if os.path.exists(local_path):
+                logger.info(f"Asset '{key}' already exists at {local_path}. Skipping.")
+                local_paths[key] = local_path
+                continue
+
+            logger.info(f"Downloading asset '{key}'...")
+            logger.info(f"  Source: {gcs_path}")
+            logger.info(f"  Destination: {local_path}")
+
+            bucket_name = gcs_path.split('gs://', 1)[1].split('/', 1)[0]
+            bucket = storage_client.bucket(bucket_name)
+
+            if not download_gcs_asset(bucket, gcs_path, local_path, logger):
+                raise RuntimeError(f"Failed to download asset '{key}'.")
+
+            local_paths[key] = local_path
+            logger.info(f"✅ SUCCESS: Downloaded '{key}'.")
+
+        elapsed_time = time.time() - start_time
+        logger.info(f"✅ SUCCESS: All GCS assets downloaded in {elapsed_time:.2f}s.")
+        return local_paths
+
+    except exceptions.Forbidden as e:
+        logger.error(
+            "FAILED: GCP Permissions error. Ensure the Vertex AI job's service "
+            "account has 'Storage Object Viewer' role on the relevant buckets.")
+        logger.error(f"  Details: {e}")
+        return None
+    except exceptions.NotFound as e:
+        logger.error("FAILED: GCS bucket or path not found. Check your config.")
+        logger.error(f"  Details: {e}")
+        return None
+    except Exception as e:
+        logger.error(f"FAILED: An unexpected error occurred during download: {e}")
+        return None
+
+
+def main():
+    # Load all configurations
+    with open(args.detector_path, 'r') as f:
+        config = yaml.safe_load(f)
+    with open('./config/train_config.yaml', 'r') as f:
+        config.update(yaml.safe_load(f))
+    config['local_rank'] = args.local_rank
+    if args.train_dataset: config['train_dataset'] = args.train_dataset
+    if args.test_dataset: config['test_dataset'] = args.test_dataset
+    config['save_ckpt'] = args.save_ckpt
+
+    dataloader_config_path = args.dataloader_config
+    with open(dataloader_config_path, 'r') as f:
+        data_config = yaml.safe_load(f)
+    config.update(data_config)
+
+    # W&B and Logger Initialization
+    run_name = f"{config['model_name']}_{datetime.datetime.now().strftime('%Y%m%d_%H%M')}"
+    wandb_run = wandb.init(
+        name=run_name,
+        mode="online",
+        # project="your_project_name", # Optional: Or set WANDB_PROJECT env var
+        # entity="your_entity", # Optional: Or set WANDB_ENTITY env var
+    )
+    config.update(wandb.config)
+    
+    # create logger and path
+    logger_path = os.path.join(wandb_run.dir, 'logs')  # Save logs inside wandb folder
+
+    os.makedirs(logger_path, exist_ok=True)
+    logger = create_logger(os.path.join(logger_path, 'training.log'))
+    logger.info(f'Save log to {logger_path}')
+    config['ddp'] = args.ddp
+
+    init_seed(config)
+
+    if config['cudnn']: cudnn.benchmark = True
+    if config['ddp']:
+        dist.init_process_group(backend='nccl', timeout=timedelta(minutes=30))
+        logger.addFilter(RankFilter(0))
+
+    # --- Download Base Checkpoint from GCS ---
+    # This function will download a base model from GCS if configured.
+    # It will also download the CLIP backbone.
+    download_assets_from_gcs(config, logger)
+
+
+    logger.info("------- Configuration & Data Loading -------")
+    train_videos, val_videos, _ = prepare_video_splits(dataloader_config_path)
+    train_batch_size = data_config['dataloader_params']['batch_size']
+    if train_batch_size % 2 != 0:
+        raise ValueError(f"train_batchSize must be even for 50/50 split, but got {train_batch_size}")
+    half_batch_size = train_batch_size // 2
+
+    all_train_loaders, val_method_loaders = create_method_aware_dataloaders(
+        train_videos, val_videos, config, data_config, train_batch_size=half_batch_size
+    )
+
+    real_source_names = data_config['methods']['use_real_sources']
+    real_loaders, fake_loaders = {}, {}
+    for name, loader in all_train_loaders.items():
+        (real_loaders if name in real_source_names else fake_loaders)[name] = loader
+    logger.info(
+        f"Created {len(real_loaders)} real loaders, {len(fake_loaders)} fake loaders, and {len(val_method_loaders)} validation loaders.")
+
+    # Prepare model, optimizer, scheduler, metric, trainer
+    model = DETECTOR[config['model_name']](config)
+    optimizer = choose_optimizer(model, config)
+    scheduler = choose_scheduler(config, optimizer)
+    metric_scoring = choose_metric(config)
+    trainer = Trainer(
+        config, model, optimizer, scheduler, logger, metric_scoring,
+        wandb_run=wandb_run, val_videos=val_videos
+    )
+
+    # --- Training Loop Setup ---
+    real_video_counts, fake_video_counts = defaultdict(int), defaultdict(int)
+    for v in train_videos:
+        (real_video_counts if v.method in real_source_names else fake_video_counts)[v.method] += 1
+
+    total_real_videos = sum(real_video_counts.values())
+    total_fake_videos = sum(fake_video_counts.values())
+
+    real_weights = [real_video_counts[m] / total_real_videos for m in
+                    real_source_names] if total_real_videos > 0 else []
+    fake_method_names = list(fake_loaders.keys())
+    fake_weights = [fake_video_counts[m] / total_fake_videos for m in
+                    fake_method_names] if total_fake_videos > 0 else []
+
+    total_train_videos = len(train_videos)
+    epoch_len = math.ceil(total_train_videos / train_batch_size) if total_train_videos > 0 else 0
+    logger.info(f"Total balanced training videos: {total_train_videos}, epoch length: {epoch_len} steps")
+
+    # NEW: Get evaluation frequency from config
+    eval_freq = data_config['data_params'].get('evaluation_frequency', 1)
+
+    if config.get('checkpoint_path'):
+        trainer.load_ckpt(config['gcs_assets']['base_checkpoint']['local_path'])
+
+    # start training
+    for epoch in range(config['start_epoch'], config['nEpochs']):
+        trainer.train_epoch(
+            real_loaders=real_loaders,
+            fake_loaders=fake_loaders,
+            real_method_names=real_source_names,
+            fake_method_names=fake_method_names,
+            real_weights=real_weights,
+            fake_weights=fake_weights,
+            epoch=epoch,
+            epoch_len=epoch_len,
+            val_method_loaders=val_method_loaders,
+            evaluation_frequency=eval_freq
+        )
+        if scheduler is not None: scheduler.step()
+
+    wandb_run.finish()
+    logger.info("Training complete.")
+
+
+if __name__ == '__main__':
+    start = time.time()
+    main()
+    end = time.time()
+    elapsed = end - start
+    print(f"Total training time in mn: {elapsed / 60:.2f} minutes")
+    print("Training complete.")